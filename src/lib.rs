/*
 * Copyright 2016-2018 Doug Goldstein <cardoe@cardoe.com>
 *
 * Licensed under the Apache License, Version 2.0 <LICENSE-APACHE or
 * http://www.apache.org/licenses/LICENSE-2.0> or the MIT license
 * <LICENSE-MIT or http://opensource.org/licenses/MIT>, at your
 * option. This file may not be copied, modified, or distributed
 * except according to those terms.
 */

extern crate cargo;
extern crate time;

use cargo::core::registry::PackageRegistry;
use cargo::core::resolver::Method;
use cargo::core::{Package, PackageSet, Resolve, Workspace};
use cargo::ops;
use cargo::util::{important_paths, CargoResult};
use cargo::{CliResult, Config};
use std::fs::OpenOptions;
use std::io::Write;
use std::path::PathBuf;
use std::collections::HashMap;

/// Finds the root Cargo.toml of the workspace
fn workspace(config: &Config) -> CargoResult<Workspace> {
    let root = important_paths::find_root_manifest_for_wd(config.cwd())?;
    Workspace::new(&root, config)
}

/// Generates a package registry by using the Cargo.lock or creating one as necessary
fn registry<'a>(config: &'a Config, package: &Package) -> CargoResult<PackageRegistry<'a>> {
    let mut registry = PackageRegistry::new(config)?;
    registry.add_sources(&[package.package_id().source_id().clone()])?;
    Ok(registry)
}

/// Resolve the packages necessary for the workspace
fn resolve<'a>(
    registry: &mut PackageRegistry<'a>,
    workspace: &Workspace<'a>,
) -> CargoResult<(PackageSet<'a>, Resolve)> {
    // resolve our dependencies
    let (packages, resolve) = ops::resolve_ws(workspace)?;

    // resolve with all features set so we ensure we get all of the depends downloaded
    let resolve = ops::resolve_with_previous(
        registry,
        workspace,
        /* resolve it all */
        Method::Everything,
        /* previous */
        Some(&resolve),
        /* don't avoid any */
        None,
        /* specs */
        &[],
        true,
        true
    )?;

    Ok((packages, resolve))
}

fn all_features(package: &Package) -> &HashMap<String, Vec<String>> {
    package.manifest()
        .summary()
        .features()
}

fn features_no_default(package: &Package) -> Vec<&String> {
    all_features(package).keys()
        .filter(|k| **k != "default".to_string())
        .collect()
}

fn default_features(package: &Package) -> Vec<String> {
    all_features(package)
        .get("default")
        .unwrap_or(&vec!["".to_string()])
        .to_vec()
}

fn feature_to_iuse(package: &Package) -> String {
    let mut s = "".to_string();
    let defaults = default_features(package);
    for feature in features_no_default(package) {
        if defaults.contains(feature) {
            s += "+";
        }
        s += feature;
        s += " ";
    }
    s
}

fn feature_to_usex(package: &Package) -> String {
    let mut s = "".to_string();
    for feature in features_no_default(package) {
        s += &format!("$(usex {} \"{},\" \"\")", feature, feature);
    }
    s
}

pub fn run(verbose: u32, quiet: bool) -> CliResult {
    // create a default Cargo config
    let mut config = Config::default()?;

    config.configure(
        verbose,
        Some(quiet),
        /* color */
        &None,
        /* frozen */
        false,
        /* locked */
        false,
        &None,
        &["minimal-versions".to_string()],
    )?;

    // Load the workspace and current package
    let workspace = workspace(&config)?;
    let package = workspace.current()?;

    // Resolve all dependencies (generate or use Cargo.lock as necessary)
    let mut registry = registry(&config, &package)?;
    let resolve = resolve(&mut registry, &workspace)?;

    // build the crates the package needs
    let mut crates = resolve
        .1
        .iter()
        .map(|pkg| format!("{}-{}\n", pkg.name(), pkg.version()))
        .collect::<Vec<String>>();

    // sort the crates
    crates.sort();

    // root package metadata
    let metadata = package.manifest().metadata();

    // package description
    let desc = metadata
        .description
        .as_ref()
        .cloned()
        .unwrap_or_else(|| String::from(package.name().to_string()));

    // package homepage
    let homepage = metadata.homepage.as_ref().cloned().unwrap_or(
        metadata
            .repository
            .as_ref()
            .cloned()
            .unwrap_or_else(|| String::from("")),
    );

    let license = metadata
        .license
        .as_ref()
        .cloned()
        .unwrap_or_else(|| String::from("unknown license"));

    // build up the ebuild path
    let ebuild_path = PathBuf::from(format!("{}-{}.ebuild", package.name(), package.version()));

    // Open the file where we'll write the ebuild
    let mut file = OpenOptions::new()
        .write(true)
        .create(true)
        .truncate(true)
        .open(&ebuild_path)
        .expect("failed to create ebuild");

    // write the contents out
    write!(
        file,
        include_str!("ebuild.template"),
        description = desc.trim(),
        homepage = homepage.trim(),
        license = license.trim(),
        crates = crates.join(""),
        cargo_ebuild_ver = env!("CARGO_PKG_VERSION"),
        this_year = 1900 + time::now().tm_year,
<<<<<<< HEAD
    ).expect("unable to write ebuild to disk");
=======
        iuse = feature_to_iuse(package),
        cargo_features = feature_to_usex(package),
    ).chain_err(|| "unable to write ebuild to disk")?;
>>>>>>> a7d30fee

    println!("Wrote: {}", ebuild_path.display());

    Ok(())
}<|MERGE_RESOLUTION|>--- conflicted
+++ resolved
@@ -62,6 +62,7 @@
     Ok((packages, resolve))
 }
 
+// Feature fns start
 fn all_features(package: &Package) -> &HashMap<String, Vec<String>> {
     package.manifest()
         .summary()
@@ -101,6 +102,7 @@
     }
     s
 }
+// Feature fns end
 
 pub fn run(verbose: u32, quiet: bool) -> CliResult {
     // create a default Cargo config
@@ -183,13 +185,9 @@
         crates = crates.join(""),
         cargo_ebuild_ver = env!("CARGO_PKG_VERSION"),
         this_year = 1900 + time::now().tm_year,
-<<<<<<< HEAD
-    ).expect("unable to write ebuild to disk");
-=======
         iuse = feature_to_iuse(package),
         cargo_features = feature_to_usex(package),
-    ).chain_err(|| "unable to write ebuild to disk")?;
->>>>>>> a7d30fee
+    ).expect("unable to write ebuild to disk");
 
     println!("Wrote: {}", ebuild_path.display());
 
